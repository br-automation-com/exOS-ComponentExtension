{
<<<<<<< HEAD
    "name": "exos-component-extension",
    "publisher": "exOS-ComponentExtension",
    "repository": "https://github.com/br-automation-com/exOS-ComponentExtension",
    "displayName": "exOS Component Generator",
    "description": "Code Generator for exOS Hybrid Components",
    "icon": "exOS.png",
    "version": "1.2.1",
    "engines": {
        "vscode": "^1.50.0"
    },
    "categories": [
        "Other"
    ],
    "activationEvents": [
        "onStartupFinished"
    ],
    "main": "./extension.js",
    "contributes": {
        "commands": [
            {
                "command": "exos-component-extension.generateTemplate",
                "title": "exOS: Generate Instantiatable C Template"
            },
            {
                "command": "exos-component-extension.generateNapiNodeJSTemplate",
                "title": "exOS: Generate Instantiatable N-API NodeJS Template"
            },
            {
                "command": "exos-component-extension.updateNapiNodeJSTemplate",
                "title": "exOS: Update Instantiatable N-API NodeJS Template"
            },
            {
                "command": "exos-component-extension.generateCLibTemplate",
                "title": "exOS: Generate Singleton C Template"
            },
            {
                "command": "exos-component-extension.updateCLib",
                "title": "exOS: Update Singleton C Template"
            },
            {
                "command": "exos-component-extension.updateCLib_py",
                "title": "exOS: Update Singleton SWIG Python Template"
            },
            {
                "command": "exos-component-extension.generateCppTemplate",
                "title": "exOS: Generate Instantiatable C++ Template"
            },
            {
                "command": "exos-component-extension.updateCppTemplate",
                "title": "exOS: Update Instantiatable C++ Template"
            },
            {
                "command": "exos-component-extension.generateSwigPythonTemplate",
                "title": "exOS: Generate Singleton SWIG Python Template"
            },
            {
                "command": "exos-component-extension.generateEverythingDebug",
                "title": "exOS: >DEBUG> Generate everything <DEBUG<"
            }
        ],
        "menus": {
            "explorer/context": [
                {
                    "when": "filesExplorerFocus && resourceExtname == .typ",
                    "command": "exos-component-extension.generateTemplate",
                    "group": "2_workspace"
                },
                {
                    "when": "filesExplorerFocus && resourceExtname == .typ",
                    "command": "exos-component-extension.generateCLibTemplate",
                    "group": "2_workspace"
                },
                {
                    "when": "filesExplorerFocus && resourceExtname == .typ",
                    "command": "exos-component-extension.generateSwigPythonTemplate",
                    "group": "2_workspace"
                },
                {
                    "when": "filesExplorerFocus && resourceExtname == .typ",
                    "command": "exos-component-extension.generateNapiNodeJSTemplate",
                    "group": "2_workspace"
                },
                {
                    "when": "filesExplorerFocus && resourceExtname == .typ",
                    "command": "exos-component-extension.generateCppTemplate",
                    "group": "2_workspace"
                },
                {
                    "when": "filesExplorerFocus && resourceExtname == .typ && exos-component-extension.isDebugMode",
                    "command": "exos-component-extension.generateEverythingDebug",
                    "group": "2_workspace"
                },
                {
                    "when": "filesExplorerFocus && resourceExtname == .exospkg",
                    "command": "exos-component-extension.updateCLib",
                    "group": "2_workspace"
                },
                {
                    "when": "filesExplorerFocus && resourceExtname == .exospkg",
                    "command": "exos-component-extension.updateCLib_py",
                    "group": "2_workspace"
                },
                {
                    "when": "filesExplorerFocus && resourceExtname == .exospkg",
                    "command": "exos-component-extension.updateCppTemplate",
                    "group": "2_workspace"
                },
                {
                    "when": "filesExplorerFocus && resourceExtname == .exospkg",
                    "command": "exos-component-extension.updateNapiNodeJSTemplate",
                    "group": "2_workspace"
                }
            ]
        }
    },
    "scripts": {
        "lint": "eslint .",
        "pretest": "npm run lint",
        "test": "node ./test/runTest.js"
    },
    "devDependencies": {
        "@types/vscode": "^1.50.0",
        "@types/glob": "^7.1.3",
        "@types/mocha": "^8.0.0",
        "@types/node": "^12.11.7",
        "eslint": "^7.9.0",
        "glob": "^7.1.6",
        "mocha": "^8.1.3",
        "typescript": "^4.0.2",
        "vscode-test": "^1.4.0"
    },
    "dependencies": {
        "fs-extra": "^9.1.0",
        "xml-parser": "^1.2.1"
    }
=======
	"name": "exos-component-extension",
	"publisher": "exOS-ComponentExtension",
	"repository": "https://github.com/br-automation-com/exOS-ComponentExtension",
	"displayName": "exOS Component Generator",
	"description": "Code Generator for exOS Hybrid Components",
	"icon": "exOS.png",
	"version": "1.2.0",
	"engines": {
		"vscode": "^1.50.0"
	},
	"categories": [
		"Other"
	],
	"activationEvents": [
		"onStartupFinished"
	],
	"main": "./extension.js",
	"contributes": {
		"commands": [
			{
				"command": "exos-component-extension.generateTemplate",
				"title": "exOS: Generate Instantiatable C Template"
			},
			{
				"command": "exos-component-extension.generateNapiNodeJSTemplate",
				"title": "exOS: Generate Instantiatable N-API NodeJS Template"
			},
			{
				"command": "exos-component-extension.updateNapiNodeJSTemplate",
				"title": "exOS: Update Instantiatable N-API NodeJS Template"
			},
			{
				"command": "exos-component-extension.binExportNapiNodeJSTemplate",
				"title": "exOS: Binary export Instantiatable N-API NodeJS Template"
			},
			{
				"command": "exos-component-extension.generateCLibTemplate",
				"title": "exOS: Generate Singleton C Template"
			},
			{
				"command": "exos-component-extension.updateCLib",
				"title": "exOS: Update Singleton C Template"
			},
			{
				"command": "exos-component-extension.updateCLib_py",
				"title": "exOS: Update Singleton SWIG Python Template"
			},
			{
				"command": "exos-component-extension.generateCppTemplate",
				"title": "exOS: Generate Instantiatable C++ Template"
			},
			{
				"command": "exos-component-extension.updateCppTemplate",
				"title": "exOS: Update Instantiatable C++ Template"
			},
			{
				"command": "exos-component-extension.generateSwigPythonTemplate",
				"title": "exOS: Generate Singleton SWIG Python Template"
			},
			{
				"command": "exos-component-extension.generateEverythingDebug",
				"title": "exOS: >DEBUG> Generate everything <DEBUG<"
			}
		],
		"menus": {
			"explorer/context": [
				{
					"when": "filesExplorerFocus && resourceExtname == .typ",
					"command": "exos-component-extension.generateTemplate",
					"group": "2_workspace"
				},
				{
					"when": "filesExplorerFocus && resourceExtname == .typ",
					"command": "exos-component-extension.generateCLibTemplate",
					"group": "2_workspace"
				},
				{
					"when": "filesExplorerFocus && resourceExtname == .typ",
					"command": "exos-component-extension.generateSwigPythonTemplate",
					"group": "2_workspace"
				},
				{
					"when": "filesExplorerFocus && resourceExtname == .typ",
					"command": "exos-component-extension.generateNapiNodeJSTemplate",
					"group": "2_workspace"
				},
				{
					"when": "filesExplorerFocus && resourceExtname == .typ",
					"command": "exos-component-extension.generateCppTemplate",
					"group": "2_workspace"
				},
				{
					"when": "filesExplorerFocus && resourceExtname == .typ && exos-component-extension.isDebugMode",
					"command": "exos-component-extension.generateEverythingDebug",
					"group": "2_workspace"
				},
				{
					"when": "filesExplorerFocus && resourceExtname == .exospkg",
					"command": "exos-component-extension.updateCLib",
					"group": "2_workspace"
				},
				{
					"when": "filesExplorerFocus && resourceExtname == .exospkg",
					"command": "exos-component-extension.updateCLib_py",
					"group": "2_workspace"
				},
				{
					"when": "filesExplorerFocus && resourceExtname == .exospkg",
					"command": "exos-component-extension.updateCppTemplate",
					"group": "2_workspace"
				},
				{
					"when": "filesExplorerFocus && resourceExtname == .exospkg",
					"command": "exos-component-extension.updateNapiNodeJSTemplate",
					"group": "2_workspace"
				},
				{
					"when": "filesExplorerFocus && resourceExtname == .exospkg",
					"command": "exos-component-extension.binExportNapiNodeJSTemplate",
					"group": "2_workspace"
				}
			]
		}
	},
	"scripts": {
		"lint": "eslint .",
		"pretest": "npm run lint",
		"test": "node ./test/runTest.js"
	},
	"devDependencies": {
		"@types/vscode": "^1.50.0",
		"@types/glob": "^7.1.3",
		"@types/mocha": "^8.0.0",
		"@types/node": "^12.11.7",
		"eslint": "^7.9.0",
		"glob": "^7.1.6",
		"mocha": "^8.1.3",
		"typescript": "^4.0.2",
		"vscode-test": "^1.4.0"
	},
	"dependencies": {
		"fs-extra": "^9.1.0",
		"xml-parser": "^1.2.1"
	}
>>>>>>> 4bbd2e09
}<|MERGE_RESOLUTION|>--- conflicted
+++ resolved
@@ -1,148 +1,11 @@
 {
-<<<<<<< HEAD
-    "name": "exos-component-extension",
-    "publisher": "exOS-ComponentExtension",
-    "repository": "https://github.com/br-automation-com/exOS-ComponentExtension",
-    "displayName": "exOS Component Generator",
-    "description": "Code Generator for exOS Hybrid Components",
-    "icon": "exOS.png",
-    "version": "1.2.1",
-    "engines": {
-        "vscode": "^1.50.0"
-    },
-    "categories": [
-        "Other"
-    ],
-    "activationEvents": [
-        "onStartupFinished"
-    ],
-    "main": "./extension.js",
-    "contributes": {
-        "commands": [
-            {
-                "command": "exos-component-extension.generateTemplate",
-                "title": "exOS: Generate Instantiatable C Template"
-            },
-            {
-                "command": "exos-component-extension.generateNapiNodeJSTemplate",
-                "title": "exOS: Generate Instantiatable N-API NodeJS Template"
-            },
-            {
-                "command": "exos-component-extension.updateNapiNodeJSTemplate",
-                "title": "exOS: Update Instantiatable N-API NodeJS Template"
-            },
-            {
-                "command": "exos-component-extension.generateCLibTemplate",
-                "title": "exOS: Generate Singleton C Template"
-            },
-            {
-                "command": "exos-component-extension.updateCLib",
-                "title": "exOS: Update Singleton C Template"
-            },
-            {
-                "command": "exos-component-extension.updateCLib_py",
-                "title": "exOS: Update Singleton SWIG Python Template"
-            },
-            {
-                "command": "exos-component-extension.generateCppTemplate",
-                "title": "exOS: Generate Instantiatable C++ Template"
-            },
-            {
-                "command": "exos-component-extension.updateCppTemplate",
-                "title": "exOS: Update Instantiatable C++ Template"
-            },
-            {
-                "command": "exos-component-extension.generateSwigPythonTemplate",
-                "title": "exOS: Generate Singleton SWIG Python Template"
-            },
-            {
-                "command": "exos-component-extension.generateEverythingDebug",
-                "title": "exOS: >DEBUG> Generate everything <DEBUG<"
-            }
-        ],
-        "menus": {
-            "explorer/context": [
-                {
-                    "when": "filesExplorerFocus && resourceExtname == .typ",
-                    "command": "exos-component-extension.generateTemplate",
-                    "group": "2_workspace"
-                },
-                {
-                    "when": "filesExplorerFocus && resourceExtname == .typ",
-                    "command": "exos-component-extension.generateCLibTemplate",
-                    "group": "2_workspace"
-                },
-                {
-                    "when": "filesExplorerFocus && resourceExtname == .typ",
-                    "command": "exos-component-extension.generateSwigPythonTemplate",
-                    "group": "2_workspace"
-                },
-                {
-                    "when": "filesExplorerFocus && resourceExtname == .typ",
-                    "command": "exos-component-extension.generateNapiNodeJSTemplate",
-                    "group": "2_workspace"
-                },
-                {
-                    "when": "filesExplorerFocus && resourceExtname == .typ",
-                    "command": "exos-component-extension.generateCppTemplate",
-                    "group": "2_workspace"
-                },
-                {
-                    "when": "filesExplorerFocus && resourceExtname == .typ && exos-component-extension.isDebugMode",
-                    "command": "exos-component-extension.generateEverythingDebug",
-                    "group": "2_workspace"
-                },
-                {
-                    "when": "filesExplorerFocus && resourceExtname == .exospkg",
-                    "command": "exos-component-extension.updateCLib",
-                    "group": "2_workspace"
-                },
-                {
-                    "when": "filesExplorerFocus && resourceExtname == .exospkg",
-                    "command": "exos-component-extension.updateCLib_py",
-                    "group": "2_workspace"
-                },
-                {
-                    "when": "filesExplorerFocus && resourceExtname == .exospkg",
-                    "command": "exos-component-extension.updateCppTemplate",
-                    "group": "2_workspace"
-                },
-                {
-                    "when": "filesExplorerFocus && resourceExtname == .exospkg",
-                    "command": "exos-component-extension.updateNapiNodeJSTemplate",
-                    "group": "2_workspace"
-                }
-            ]
-        }
-    },
-    "scripts": {
-        "lint": "eslint .",
-        "pretest": "npm run lint",
-        "test": "node ./test/runTest.js"
-    },
-    "devDependencies": {
-        "@types/vscode": "^1.50.0",
-        "@types/glob": "^7.1.3",
-        "@types/mocha": "^8.0.0",
-        "@types/node": "^12.11.7",
-        "eslint": "^7.9.0",
-        "glob": "^7.1.6",
-        "mocha": "^8.1.3",
-        "typescript": "^4.0.2",
-        "vscode-test": "^1.4.0"
-    },
-    "dependencies": {
-        "fs-extra": "^9.1.0",
-        "xml-parser": "^1.2.1"
-    }
-=======
 	"name": "exos-component-extension",
 	"publisher": "exOS-ComponentExtension",
 	"repository": "https://github.com/br-automation-com/exOS-ComponentExtension",
 	"displayName": "exOS Component Generator",
 	"description": "Code Generator for exOS Hybrid Components",
 	"icon": "exOS.png",
-	"version": "1.2.0",
+	"version": "1.2.1",
 	"engines": {
 		"vscode": "^1.50.0"
 	},
@@ -166,10 +29,6 @@
 			{
 				"command": "exos-component-extension.updateNapiNodeJSTemplate",
 				"title": "exOS: Update Instantiatable N-API NodeJS Template"
-			},
-			{
-				"command": "exos-component-extension.binExportNapiNodeJSTemplate",
-				"title": "exOS: Binary export Instantiatable N-API NodeJS Template"
 			},
 			{
 				"command": "exos-component-extension.generateCLibTemplate",
@@ -251,11 +110,6 @@
 					"when": "filesExplorerFocus && resourceExtname == .exospkg",
 					"command": "exos-component-extension.updateNapiNodeJSTemplate",
 					"group": "2_workspace"
-				},
-				{
-					"when": "filesExplorerFocus && resourceExtname == .exospkg",
-					"command": "exos-component-extension.binExportNapiNodeJSTemplate",
-					"group": "2_workspace"
 				}
 			]
 		}
@@ -280,5 +134,4 @@
 		"fs-extra": "^9.1.0",
 		"xml-parser": "^1.2.1"
 	}
->>>>>>> 4bbd2e09
 }