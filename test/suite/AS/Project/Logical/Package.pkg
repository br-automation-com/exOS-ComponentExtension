--- conflicted
+++ resolved
@@ -7,10 +7,7 @@
     <Object Type="Package" Description="Global libraries">Libraries</Object>
     <Object Type="Package">Package</Object>
     <Object Type="Package" Description="typ files need to be present in the project for the STRUCT to be available">typfiles</Object>
-<<<<<<< HEAD
     <Object Type="Package">BufferedFub</Object>
-=======
     <Object Type="Package" Description="Use together with Config TemplateGen">TemplateGen</Object>
->>>>>>> 086ae4be
   </Objects>
 </Package>