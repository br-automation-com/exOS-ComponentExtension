--- conflicted
+++ resolved
@@ -1,748 +1,743 @@
-﻿
-const version = "0.7.1";
-
-//limit constants - generates error of exceeded
-const MAX_ARRAY_NEST = 10;
-const MAX_IDS = 256;
-const MAX_AREA_NAME_LENGTH = 256;
-const MAX_CONFIG_LENGTH = 60000;
-let nestingDepth = 0;
-
-/**
- * Not yet implemented:
- * - multidimensional arrays
- * - directly derived types
- * - value initialization of structures or structure members
- * 
- * Todos:
- * - binary blobs using ARRAY [..] OF BYTE
- * - create an error for directly derived types
- * - create an error for multidimenstional arrays
- * - what happens if one of the types arent found??
- *  */
-
-
-const fs = require('fs');
-const path = require('path');
-
-
-/************************ JSON ***************************/
-
-function findEnumTyp(fileLines, typName) {
-    let i = 0;
-    for (let line of fileLines) {
-        //trim down to match the type name EXACTLY to specified name, includes() is also true for "myStruct" == "myStructSomething"
-        let l = line.split(":");
-        if ((l[0].trim() == typName) && (l[1].trim() == "") && (!line.includes("STRUCT"))) {
-            return i;
-        }
-        i++;
-    }
-    return -1;
-}
-function findStructTyp(fileLines, typName) {
-    let i = 0;
-    for (let line of fileLines) {
-        //trim down to match the type name EXACTLY to specified name, includes() is also true for "myStruct" == "myStructSomething"
-        let l = line.split(":")[0].trim();
-        if ((l == typName) && (line.includes("STRUCT"))) {
-            return i;
-        }
-        i++;
-    }
-    return -1;
-}
-function findDirectlyDerivedType(fileLines, typName) {
-    let i = 0;
-    for (let line of fileLines) {
-        //trim down to match the type name EXACTLY to specified name, includes() is also true for "myStruct" == "myStructSomething"
-        let l = line.split(":");
-        if ((l[0].trim() == typName) && (l[1].trim() != "") && (!line.includes("STRUCT"))) {
-            return i;
-        }
-        i++;
-    }
-    return -1;
-}
-
-function isScalarType(type, includeString) {
-    switch (type) {
-        case "BOOL":
-        case "USINT":
-        case "SINT":
-        case "UINT":
-        case "INT":
-        case "UDINT":
-        case "DINT":
-        case "REAL":
-        case "LREAL":
-        case "BYTE":
-        case "STRING":
-            if (type === "STRING") {
-                if ((includeString === undefined) || (includeString === false)) { return false; }
-                if ((includeString === true)) { return true; }
-                return false;
-            }
-            return true;
-        default:
-            return false;
-    }
-}
-
-function parseEnumMember(fileLines, index, enumValue) {
-
-    let name = "";
-    if (fileLines[index].includes("(")) {
-        return null;
-    }
-    else if (fileLines[index].includes(":=")) {
-        name = fileLines[index].split(":=")[0].trim();
-        enumValue = fileLines[index].split(":=")[1].trim()
-        enumValue = parseInt(enumValue.split(",")[0].trim());
-    }
-    else {
-        name = fileLines[index].split(",")[0].trim();
-    }
-
-    return {
-        name: "value",
-        attributes: {
-            name: name,
-            value: enumValue
-        }
-    }
-
-}
-function takeout(line, start, end) {
-    if (line.includes(start) && line.includes(end)) {
-        return line.split(start)[1].split(end)[0];
-    }
-    else return null;
-}
-
-function parseStructMember(fileLines, index) {
-    let arraySize = 0;
-    let dimensions = [0];
-
-
-    if (fileLines[index].includes(":")) {
-        let name = fileLines[index].split(":")[0].trim();
-
-        if (fileLines[index].includes("ARRAY")) {
-            let ranges = takeout(fileLines[index], "[", "]")
-            dimensions = ranges.split(",");
-
-            if (dimensions.length > 1) {
-                throw (`multi dimensional arrays are not supported -> member "${name}"`);
-            }
-            if (ranges != null) {
-                let from = parseInt(ranges.split("..")[0].trim());
-                let to = parseInt(ranges.split("..")[1].trim());
-                arraySize = to - from + 1;
-                nestingDepth += dimensions.length; //add a nesting depth for each dimention in multi-dim arrays
-                if (nestingDepth > MAX_ARRAY_NEST) throw (`Member "${name}" has array nesting depth of ${nestingDepth} deeper than ${MAX_ARRAY_NEST} nests`);
-            }
-        }
-
-        let type = "";
-        if (arraySize > 0) {
-            type = fileLines[index].split(":")[1].split("OF")[1].trim();
-        }
-        else {
-            type = fileLines[index].split(":")[1].trim();
-        }
-        let comment = "";
-        if (type.includes("(*")) {
-            comment = takeout(type, "(*", "*)");
-            type = type.split("(*")[0].trim();
-        }
-
-        if (type.includes("STRING")) {
-            if (arraySize > 0) nestingDepth -= dimensions.length;
-            let length = takeout(type, "[", "]");
-            if (length != null) {
-                return {
-                    name: "variable",
-                    attributes: {
-                        name: name,
-                        nodeId: "",
-                        dataType: "STRING",
-                        stringLength: parseInt(length) + 1,
-                        comment: comment,
-                        arraySize: arraySize
-                    }
-                }
-            }
-        }
-        else if (isScalarType(type)) {
-            if (arraySize > 0) nestingDepth -= dimensions.length;
-            return {
-                name: "variable",
-                attributes: {
-                    name: name,
-                    nodeId: "",
-                    dataType: type,
-                    comment: comment,
-                    arraySize: arraySize
-                }
-            }
-        }
-        else {
-            //datatype detected = dig deeper
-            let result = parseTyp(fileLines, name, type, comment, arraySize, false);
-            if (arraySize > 0) nestingDepth -= dimensions.length;
-            return result
-        }
-    }
-    return null;
-}
-
-function parseTyp(fileLines, name, type, comment, arraySize, init) {
-    let children = [];
-    let start;
-
-    //set root type properties and inits
-    if (init) {
-        nestingDepth = 0;
-        name = "<NAME>";
-    }
-
-    start = findStructTyp(fileLines, type);
-    //this is a structure
-    if (start != -1) {
-        let i = 1;
-        while (!fileLines[start + i].includes("END_STRUCT")) {
-            let member = parseStructMember(fileLines, start + i);
-            if (member != null) {
-                children.push(member);
-            }
-            i++;
-        }
-        return {
-            name: "struct",
-            attributes: {
-                name: name,
-                nodeId: "",
-                dataType: type,
-                comment: comment,
-                arraySize: arraySize
-            },
-            children: children
-        }
-    }
-    //this is an enum
-    else {
-        start = findEnumTyp(fileLines, type);
-        if (start != -1) {
-            let i = 1;
-            let enumValue = 0;
-            while (!fileLines[start + i].includes(")")) {
-                let member = parseEnumMember(fileLines, start + i, enumValue);
-                if (member != null) {
-                    children.push(member);
-                    enumValue = member.attributes.value + 1;
-                }
-                i++;
-            }
-            return {
-                name: "enum",
-                attributes: {
-                    name: name,
-                    nodeId: "",
-                    dataType: type,
-                    comment: comment,
-                    arraySize: 0
-                },
-                children: children
-            }
-        } else {
-
-            if (findDirectlyDerivedType(fileLines, type) >= 0) {
-                //datatype was not found,in .typ file, if not kill with error
-                throw (`Datatype '${type}' is a directly derived type. Not supported!`);
-            } else {
-                //datatype was not found,in .typ file, if not kill with error
-                throw (`Datatype '${type}' not defined in .typ file`);
-            }
-        }
-    }
-    //will never happen
-    return null;
-}
-
-/**
- * Parse a certain structure within a typ file and return its children as JSON array.
- * @param {string} fileName 
- * @param {string} typName 
- */
-function parseTypFile(fileName, typName) {
-
-    let fileLines = "";
-
-    fileLines = fs.readFileSync(`${fileName}`).toString();
-
-    fileLines = prepLines(fileLines);
-
-    let type = parseTyp(fileLines, "", typName, "", 0, true);
-
-    return type;
-}
-
-/****************************** TYPEDEFS ***********************************/
-function convertPlcType(type) {
-    switch (type) {
-        case "BOOL": return "bool";
-        case "USINT": return "uint8_t";
-        case "SINT": return "int8_t";
-        case "UINT": return "uint16_t";
-        case "INT": return "int16_t";
-        case "UDINT": return "uint32_t";
-        case "DINT": return "int32_t";
-        case "REAL": return "float";
-        case "LREAL": return "double";
-<<<<<<< HEAD
-        case "BYTE": return "int8_t";
-        case "STRING": return "char";
-=======
-        case "BYTE": return "int8_t"
-        case "STRING": return "char"
->>>>>>> a8d0bb00
-        default: //returning the type makes the function valid even if you insert a struct
-            return type;
-    }
-}
-
-function outputMember(type, name, arrays, comment) {
-    let out = "";
-    out += `    ${type} ${name}`
-
-    if (arrays.length > 0) {
-        for (let arr of arrays) {
-            if (arr > 0) {
-                out += `[${arr}]`
-            }
-        }
-    }
-    out += `;`
-
-    if (comment != "") out += ` //${comment}`;
-    out += `\n`;
-    return out;
-}
-
-function isStructType(name, fileLines) {
-    for (let line of fileLines) {
-        if (line.includes("STRUCT") && line.includes(":")) {
-            if (name == line.split(":")[0].trim()) return true;
-        }
-    }
-    return false;
-}
-
-function prepLines(lines) {
-    //remove stuff we dont want to look at
-    lines = lines.split("\r").join("");
-    lines = lines.split(";").join("");
-    lines = lines.split("{REDUND_UNREPLICABLE}").join("");
-    //now split with line endings
-    lines = lines.split("\n");
-    return lines;
-}
-
-function convertTyp2Struct(fileName) {
-
-    let fileLines = "";
-
-    fileLines = fs.readFileSync(`${fileName}`).toString();
-
-    fileLines = prepLines(fileLines);
-
-    let out = ``;
-    let structname = "";
-    let members = 0;
-    let cmd = "find_struct_enum";
-    let structs = [];
-    for (let line of fileLines) {
-
-        switch (cmd) {
-            case "find_struct_enum":
-                //analyze row check for struct, enum and directly derived types
-                let comment = line.split("(*");
-                if (comment.length > 1) {
-                    comment = comment[1].split("*)");
-                    comment = comment[0].trim();
-                } else comment = "";
-
-                line = line.split("(*")[0];
-                line = line.split(":");
-                for (let i = 0; i < line.length; i++) line[i] = line[i].trim();
-
-                if (line[1] == ("STRUCT")) {
-                    cmd = "read_struct";
-                    if (comment != "") out += "//" + comment + "\n";
-                    structname = line[0];
-                    out += `typedef struct ${structname}\n{\n`;
-                    structs.push({ name: structname, out: "", depends: [] });
-                }
-                else if (line[1] == ("")) {
-                    cmd = "read_enum";
-                    if (comment != "") out += "//" + comment + "\n";
-                    structname = line[0];
-                    out += `typedef enum ${structname}\n{\n`;
-                    members = 0;
-                    structs.push({ name: structname, out: "", depends: [] });
-                }
-                //"else" line[1] is not "" (enum) and not "STRUCT" then it have to be a derived type = do nothing
-                break;
-
-            case "read_enum":
-                if (line.includes(")")) {
-                    cmd = "find_struct_enum";
-                    if (members > 0) {
-                        out = out.slice(0, -2); //remove the last ,\n
-                        out += `\n`;
-                    }
-                    out += `\n} ${structname};\n\n`;
-                    structs[structs.length - 1].out = out;
-                    out = "";
-                }
-                else if (!line.includes("(")) {
-                    if (line.includes(":=")) {
-                        name = line.split(":=")[0].trim();
-                        let enumValue = line.split(":=")[1].trim();
-                        enumValue = parseInt(enumValue.split(",")[0].trim());
-                        out += `    ${name} = ${enumValue},\n`;
-                    }
-                    else {
-                        name = line.split(",")[0].trim();
-                        out += `    ${name},\n`;
-                    }
-                    members++;
-                }
-                break;
-
-            case "read_struct":
-                if (line.includes("END_STRUCT")) {
-                    cmd = "find_struct_enum";
-                    out += `\n} ${structname};\n\n`;
-                    structs[structs.length - 1].out = out;
-                    out = "";
-                }
-                else {
-                    let arraySize = 0;
-                    if (line.includes("ARRAY")) {
-                        let range = takeout(line, "[", "]")
-                        if (range != null) {
-                            let from = parseInt(range.split("..")[0].trim());
-                            let to = parseInt(range.split("..")[1].trim());
-                            arraySize = to - from + 1;
-                        }
-                    }
-                    if (line.includes(":")) {
-                        let name = line.split(":")[0].trim();
-                        let type = "";
-                        if (arraySize > 0) {
-                            type = line.split(":")[1].split("OF")[1].trim();
-                        }
-                        else {
-                            type = line.split(":")[1].trim();
-                        }
-                        let comment = "";
-                        if (type.includes("(*")) {
-                            comment = takeout(type, "(*", "*)");
-                            type = type.split("(*")[0].trim();
-                        }
-
-                        if (type.includes("STRING")) {
-                            let length = takeout(type, "[", "]");
-                            if (length != null) {
-                                out += outputMember("char", name, [arraySize, parseInt(length) + 1], comment);
-                            }
-                        }
-                        else if (isScalarType(type)) {
-                            stdtype = convertPlcType(type);
-                            out += outputMember(stdtype, name, [arraySize], comment);
-                        }
-                        else {
-                            structs[structs.length - 1].depends.push(type); // push before adding "struct "
-                            if (isStructType(type, fileLines)) {
-                                type = "struct " + type;
-                            }
-                            out += outputMember(type, name, [arraySize], comment);
-                        }
-                    }
-                }
-                break;
-        }
-    }
-
-    //sort the structs according to their dependencies
-    if (structs.length > 1) {
-        for (i = 0; i < structs.length; i++) {
-            let maxindex = -1;
-            for (let depend of structs[i].depends) {
-                for (j = 0; j < structs.length; j++) {
-                    if (structs[j].name == depend) {
-                        if (j > maxindex) maxindex = j;
-                    }
-                }
-            }
-            if (maxindex != -1) {
-                let tmpstructs = structs.splice(i, 1)[0];
-                structs.splice(maxindex + 1, 0, tmpstructs);
-            }
-        }
-    }
-
-    //output the sorted structures
-    out = "";
-    for (let struct of structs) {
-        out += struct.out;
-    }
-    return out;
-}
-
-
-
-/*********************** STRUCT INIT ************************** */
-
-
-var types = [];
-var infoId = 0;
-function infoChildren(children, parent, parentArray) {
-    let out = "";
-
-    if (Array.isArray(children)) {
-        for (let child of children) {
-
-            infoId++; // start by increasing to reserve 0 for top level structure
-
-            if (infoId > MAX_IDS) throw (`Too many infoId indexes needed. Max ${MAX_IDS} can be used.`);
-
-            child.attributes.info = "<infoId" + infoId + ">";
-
-            let arrayStr = "";
-            if (child.attributes.arraySize > 0) {
-                if (parentArray != "") {
-                    arrayStr = `${parentArray},${child.attributes.arraySize}`;
-                }
-                else {
-                    arrayStr = `${child.attributes.arraySize}`;
-                }
-            }
-            else {
-                arrayStr = `${parentArray}`;
-            }
-
-            function checkExosInfoCallParam(call) {
-                let area = call.split("(")[1].split(")")[0].trim();
-                if (area.length > MAX_AREA_NAME_LENGTH) throw (`Area name "${area}" longer than max (${MAX_AREA_NAME_LENGTH})`);
-                return call;
-            }
-
-            if (child.name == "variable" || child.name == "enum") {
-                if (parent == "") {
-                    if (child.attributes.arraySize > 0) {
-                        out += checkExosInfoCallParam(`        {EXOS_DATASET_BROWSE_NAME(${child.attributes.name}),{${parentArray}}},\n`);
-                        infoId++;
-                        child.attributes.info2 = "<infoId" + infoId + ">";
-                        out += checkExosInfoCallParam(`        {EXOS_DATASET_BROWSE_NAME(${child.attributes.name}[0]),{${arrayStr}}},\n`);
-                    }
-                    else {
-                        out += checkExosInfoCallParam(`        {EXOS_DATASET_BROWSE_NAME(${child.attributes.name}),{${arrayStr}}},\n`);
-                    }
-                }
-                else {
-                    if (child.attributes.arraySize > 0) {
-                        out += checkExosInfoCallParam(`        {EXOS_DATASET_BROWSE_NAME(${parent}.${child.attributes.name}),{${parentArray}}},\n`);
-                        infoId++;
-                        child.attributes.info2 = "<infoId" + infoId + ">";
-                        out += checkExosInfoCallParam(`        {EXOS_DATASET_BROWSE_NAME(${parent}.${child.attributes.name}[0]),{${arrayStr}}},\n`);
-                    }
-                    else {
-                        out += checkExosInfoCallParam(`        {EXOS_DATASET_BROWSE_NAME(${parent}.${child.attributes.name}),{${arrayStr}}},\n`);
-                    }
-                }
-            }
-            else if (child.name == "struct" && child.hasOwnProperty("children")) {
-                if (parent == "") {
-                    if (child.attributes.arraySize > 0) {
-                        out += checkExosInfoCallParam(`        {EXOS_DATASET_BROWSE_NAME(${child.attributes.name}),{${parentArray}}},\n`);
-                        infoId++;
-                        child.attributes.info2 = "<infoId" + infoId + ">";
-                        out += checkExosInfoCallParam(`        {EXOS_DATASET_BROWSE_NAME(${child.attributes.name}[0]),{${arrayStr}}},\n`);
-                        out += infoChildren(child.children, `${child.attributes.name}[0]`, arrayStr);
-                    }
-                    else {
-                        out += checkExosInfoCallParam(`        {EXOS_DATASET_BROWSE_NAME(${child.attributes.name}),{${arrayStr}}},\n`);
-                        out += infoChildren(child.children, child.attributes.name, arrayStr);
-                    }
-                }
-                else {
-                    if (child.attributes.arraySize > 0) {
-
-                        out += checkExosInfoCallParam(`        {EXOS_DATASET_BROWSE_NAME(${parent}.${child.attributes.name}),{${parentArray}}},\n`);
-                        infoId++;
-                        child.attributes.info2 = "<infoId" + infoId + ">";
-                        out += checkExosInfoCallParam(`        {EXOS_DATASET_BROWSE_NAME(${parent}.${child.attributes.name}[0]),{${arrayStr}}},\n`);
-                        out += infoChildren(child.children, `${parent}.${child.attributes.name}[0]`, arrayStr);
-
-                    }
-                    else {
-                        out += checkExosInfoCallParam(`        {EXOS_DATASET_BROWSE_NAME(${parent}.${child.attributes.name}),{${arrayStr}}},\n`);
-                        out += infoChildren(child.children, `${parent}.${child.attributes.name}`, arrayStr);
-                    }
-                }
-            }
-        }
-    }
-    return out;
-}
-
-// Generate a register function with INFO for each type 
-// Not used at the moment, enable be removing outcomment in function generateHeader:
-// out += generateStructRegister(typName, types.children);
-var generatedStructTypes = [];
-function generateStructRegister(typName, children) {
-    let out = "";
-
-    generatedStructTypes.push(typName);
-
-    out += `EXOS_HANDLE exos_registerType_${typName}(EXOS_HANDLE artefactHandle, ${typName} *data)\n{\n`;
-
-    out += `    info_t info[] = {\n`;
-    out += `        INFO(*data),\n`;
-    out += infoChildren(children, "", "");
-
-    out = out.slice(0, -2); //remove the last ,\n
-    out += `\n`;
-
-    out += `    };\n\n`;
-    out += `    exos_internal_calcOffsets(info, sizeof(info));\n`;
-    out += `    return exos_internal_registerType(artefactHandle, info, sizeof(info));\n`;
-
-    out += `}\n\n`;
-
-    if (Array.isArray(children)) {
-        for (let child of children) {
-            if (child.name == "struct" && child.hasOwnProperty("children") && !generatedStructTypes.includes(child.attributes.dataType)) {
-                out += generateStructRegister(child.attributes.dataType, child.children);
-            }
-        }
-    }
-    return out;
-}
-
-function generateHeader(fileName, typName, SG4Includes) {
-
-    nestingDepth = 0;
-    infoId = 0;
-
-    types = parseTypFile(fileName, typName);
-
-    types.attributes.info = "<infoId" + infoId + ">"; // top level
-    info = infoChildren(types.children, "", ""); // needs to be called before JSON.stringify to generate infoId
-
-    let out = "";
-    out = `/*Automatically generated header file from ${path.basename(fileName)}*/\n\n`;
-
-    out += `#ifndef _EXOS_COMP_${typName.toUpperCase()}_H_\n`;
-    out += `#define _EXOS_COMP_${typName.toUpperCase()}_H_\n\n`;
-    out += `#ifndef EXOS_INCLUDE_ONLY_DATATYPE\n`;
-    out += `#include "exos_api_internal.h"\n`;
-    out += `#endif\n\n`;
-
-    if (Array.isArray(SG4Includes)) {
-        out += `#if defined(_SG4) && !defined(EXOS_STATIC_INCLUDE)\n`;
-        for (let SG4Include of SG4Includes) {
-            out += `#include <${SG4Include}>\n`;
-        }
-        out += `#else\n`;
-    }
-    out += `#include <stddef.h>\n`;
-    out += `#include <stdint.h>\n`;
-    out += `#include <stdbool.h>\n\n`;
-
-    out += convertTyp2Struct(fileName);
-
-    if (Array.isArray(SG4Includes)) {
-        out += `#endif // _SG4 && !EXOS_STATIC_INCLUDE\n\n`;
-    }
-
-    let jsonConfig = JSON.stringify(types).split('"').join('\\"');
-    if (jsonConfig.length > MAX_CONFIG_LENGTH) throw (`JSON config (${jsonConfig.length} chars) is longer than maximum (${MAX_CONFIG_LENGTH}).`);
-
-    out += `#ifndef EXOS_INCLUDE_ONLY_DATATYPE\n`;
-    out += `#ifdef EXOS_STATIC_INCLUDE\n`;
-    out += `EXOS_ERROR_CODE exos_datamodel_connect_${typName.toLowerCase()}(exos_datamodel_handle_t *datamodel, exos_datamodel_event_cb datamodel_event_callback);\n`;
-    out += `#else\n`;
-    out += `const char config_${typName.toLowerCase()}[] = "${jsonConfig}";\n\n`; // one liner with escapes on "
-    //out += `const char config_${typName.toLowerCase()}[] = "${JSON.stringify(types,null,4).split('"').join('\\"').split('\n').join(' \\\n')}";\n\n`; // pretty print with escapes on " and \ for multiline string
-    //out += `const char config_${typName.toLowerCase()}[] = "${JSON.stringify(types,null,4)}";\n\n`; // pretty print without escapes (wont compile)
-
-    out += `/*Connect the ${typName} datamodel to the server*/\n`;
-    out += `EXOS_ERROR_CODE exos_datamodel_connect_${typName.toLowerCase()}(exos_datamodel_handle_t *datamodel, exos_datamodel_event_cb datamodel_event_callback)\n{\n`;
-    out += `    ${typName} data;\n`;
-    out += `    exos_dataset_info_t datasets[] = {\n`;
-    out += `        {EXOS_DATASET_BROWSE_NAME_INIT,{}},\n`;
-    out += info;
-    out = out.slice(0, -2); //remove the last ,\n
-    out += `\n`;
-    out += `    };\n\n`;
-
-
-    out += `    _exos_internal_calc_offsets(datasets,sizeof(datasets));\n\n`;
-
-    out += `    return _exos_internal_datamodel_connect(datamodel, config_${typName.toLowerCase()}, datasets, sizeof(datasets), datamodel_event_callback);\n`;
-    out += `}\n\n`;
-
-    //register function with INFO for each type: out += generateStructRegister(typName, types.children);
-    out += `#endif // EXOS_STATIC_INCLUDE\n`
-    out += `#endif // EXOS_INCLUDE_ONLY_DATATYPE\n`;
-    out += `#endif // _EXOS_COMP_${typName.toUpperCase()}_H_\n`
-
-    return out;
-}
-
-
-if (require.main === module) {
-
-    process.stdout.write(`exos_header version ${version}\n`);
-
-    if (process.argv.length > 3) {
-        let outPath = process.argv[4];
-        if (outPath == "" || outPath == undefined) {
-            outPath = ".";
-        }
-
-        let fileName = process.argv[2];
-        let structName = process.argv[3];
-
-        if (fs.existsSync(fileName)) {
-
-            try {
-
-                let out = generateHeader(fileName, structName);
-                fs.writeFileSync(`${outPath}/exos_${structName.toLowerCase()}.h`, out);
-                process.stdout.write(`${outPath}/exos_${structName.toLowerCase()}.h generated`);
-
-            } catch (error) {
-                process.stderr.write(error);
-            }
-
-        } else {
-            process.stderr.write(`file '${fileName}' not found.`);
-        }
-
-    }
-    else {
-        process.stderr.write("usage: ./exos_header.js <filename.typ> <structname> <header output path>\n");
-    }
-}
-
-module.exports = {
-    parseTypFile,
-    generateHeader,
-    convertPlcType,
-    isScalarType
-}
+﻿
+const version = "0.7.1";
+
+//limit constants - generates error of exceeded
+const MAX_ARRAY_NEST = 10;
+const MAX_IDS = 256;
+const MAX_AREA_NAME_LENGTH = 256;
+const MAX_CONFIG_LENGTH = 60000;
+let nestingDepth = 0;
+
+/**
+ * Not yet implemented:
+ * - multidimensional arrays
+ * - directly derived types
+ * - value initialization of structures or structure members
+ * 
+ * Todos:
+ * - binary blobs using ARRAY [..] OF BYTE
+ * - create an error for directly derived types
+ * - create an error for multidimenstional arrays
+ * - what happens if one of the types arent found??
+ *  */
+
+
+const fs = require('fs');
+const path = require('path');
+
+
+/************************ JSON ***************************/
+
+function findEnumTyp(fileLines, typName) {
+    let i = 0;
+    for (let line of fileLines) {
+        //trim down to match the type name EXACTLY to specified name, includes() is also true for "myStruct" == "myStructSomething"
+        let l = line.split(":");
+        if ((l[0].trim() == typName) && (l[1].trim() == "") && (!line.includes("STRUCT"))) {
+            return i;
+        }
+        i++;
+    }
+    return -1;
+}
+function findStructTyp(fileLines, typName) {
+    let i = 0;
+    for (let line of fileLines) {
+        //trim down to match the type name EXACTLY to specified name, includes() is also true for "myStruct" == "myStructSomething"
+        let l = line.split(":")[0].trim();
+        if ((l == typName) && (line.includes("STRUCT"))) {
+            return i;
+        }
+        i++;
+    }
+    return -1;
+}
+function findDirectlyDerivedType(fileLines, typName) {
+    let i = 0;
+    for (let line of fileLines) {
+        //trim down to match the type name EXACTLY to specified name, includes() is also true for "myStruct" == "myStructSomething"
+        let l = line.split(":");
+        if ((l[0].trim() == typName) && (l[1].trim() != "") && (!line.includes("STRUCT"))) {
+            return i;
+        }
+        i++;
+    }
+    return -1;
+}
+
+function isScalarType(type, includeString) {
+    switch (type) {
+        case "BOOL":
+        case "USINT":
+        case "SINT":
+        case "UINT":
+        case "INT":
+        case "UDINT":
+        case "DINT":
+        case "REAL":
+        case "LREAL":
+        case "BYTE":
+        case "STRING":
+            if (type === "STRING") {
+                if ((includeString === undefined) || (includeString === false)) { return false; }
+                if ((includeString === true)) { return true; }
+                return false;
+            }
+            return true;
+        default:
+            return false;
+    }
+}
+
+function parseEnumMember(fileLines, index, enumValue) {
+
+    let name = "";
+    if (fileLines[index].includes("(")) {
+        return null;
+    }
+    else if (fileLines[index].includes(":=")) {
+        name = fileLines[index].split(":=")[0].trim();
+        enumValue = fileLines[index].split(":=")[1].trim()
+        enumValue = parseInt(enumValue.split(",")[0].trim());
+    }
+    else {
+        name = fileLines[index].split(",")[0].trim();
+    }
+
+    return {
+        name: "value",
+        attributes: {
+            name: name,
+            value: enumValue
+        }
+    }
+
+}
+function takeout(line, start, end) {
+    if (line.includes(start) && line.includes(end)) {
+        return line.split(start)[1].split(end)[0];
+    }
+    else return null;
+}
+
+function parseStructMember(fileLines, index) {
+    let arraySize = 0;
+    let dimensions = [0];
+
+
+    if (fileLines[index].includes(":")) {
+        let name = fileLines[index].split(":")[0].trim();
+
+        if (fileLines[index].includes("ARRAY")) {
+            let ranges = takeout(fileLines[index], "[", "]")
+            dimensions = ranges.split(",");
+
+            if (dimensions.length > 1) {
+                throw (`multi dimensional arrays are not supported -> member "${name}"`);
+            }
+            if (ranges != null) {
+                let from = parseInt(ranges.split("..")[0].trim());
+                let to = parseInt(ranges.split("..")[1].trim());
+                arraySize = to - from + 1;
+                nestingDepth += dimensions.length; //add a nesting depth for each dimention in multi-dim arrays
+                if (nestingDepth > MAX_ARRAY_NEST) throw (`Member "${name}" has array nesting depth of ${nestingDepth} deeper than ${MAX_ARRAY_NEST} nests`);
+            }
+        }
+
+        let type = "";
+        if (arraySize > 0) {
+            type = fileLines[index].split(":")[1].split("OF")[1].trim();
+        }
+        else {
+            type = fileLines[index].split(":")[1].trim();
+        }
+        let comment = "";
+        if (type.includes("(*")) {
+            comment = takeout(type, "(*", "*)");
+            type = type.split("(*")[0].trim();
+        }
+
+        if (type.includes("STRING")) {
+            if (arraySize > 0) nestingDepth -= dimensions.length;
+            let length = takeout(type, "[", "]");
+            if (length != null) {
+                return {
+                    name: "variable",
+                    attributes: {
+                        name: name,
+                        nodeId: "",
+                        dataType: "STRING",
+                        stringLength: parseInt(length) + 1,
+                        comment: comment,
+                        arraySize: arraySize
+                    }
+                }
+            }
+        }
+        else if (isScalarType(type)) {
+            if (arraySize > 0) nestingDepth -= dimensions.length;
+            return {
+                name: "variable",
+                attributes: {
+                    name: name,
+                    nodeId: "",
+                    dataType: type,
+                    comment: comment,
+                    arraySize: arraySize
+                }
+            }
+        }
+        else {
+            //datatype detected = dig deeper
+            let result = parseTyp(fileLines, name, type, comment, arraySize, false);
+            if (arraySize > 0) nestingDepth -= dimensions.length;
+            return result
+        }
+    }
+    return null;
+}
+
+function parseTyp(fileLines, name, type, comment, arraySize, init) {
+    let children = [];
+    let start;
+
+    //set root type properties and inits
+    if (init) {
+        nestingDepth = 0;
+        name = "<NAME>";
+    }
+
+    start = findStructTyp(fileLines, type);
+    //this is a structure
+    if (start != -1) {
+        let i = 1;
+        while (!fileLines[start + i].includes("END_STRUCT")) {
+            let member = parseStructMember(fileLines, start + i);
+            if (member != null) {
+                children.push(member);
+            }
+            i++;
+        }
+        return {
+            name: "struct",
+            attributes: {
+                name: name,
+                nodeId: "",
+                dataType: type,
+                comment: comment,
+                arraySize: arraySize
+            },
+            children: children
+        }
+    }
+    //this is an enum
+    else {
+        start = findEnumTyp(fileLines, type);
+        if (start != -1) {
+            let i = 1;
+            let enumValue = 0;
+            while (!fileLines[start + i].includes(")")) {
+                let member = parseEnumMember(fileLines, start + i, enumValue);
+                if (member != null) {
+                    children.push(member);
+                    enumValue = member.attributes.value + 1;
+                }
+                i++;
+            }
+            return {
+                name: "enum",
+                attributes: {
+                    name: name,
+                    nodeId: "",
+                    dataType: type,
+                    comment: comment,
+                    arraySize: 0
+                },
+                children: children
+            }
+        } else {
+
+            if (findDirectlyDerivedType(fileLines, type) >= 0) {
+                //datatype was not found,in .typ file, if not kill with error
+                throw (`Datatype '${type}' is a directly derived type. Not supported!`);
+            } else {
+                //datatype was not found,in .typ file, if not kill with error
+                throw (`Datatype '${type}' not defined in .typ file`);
+            }
+        }
+    }
+    //will never happen
+    return null;
+}
+
+/**
+ * Parse a certain structure within a typ file and return its children as JSON array.
+ * @param {string} fileName 
+ * @param {string} typName 
+ */
+function parseTypFile(fileName, typName) {
+
+    let fileLines = "";
+
+    fileLines = fs.readFileSync(`${fileName}`).toString();
+
+    fileLines = prepLines(fileLines);
+
+    let type = parseTyp(fileLines, "", typName, "", 0, true);
+
+    return type;
+}
+
+/****************************** TYPEDEFS ***********************************/
+function convertPlcType(type) {
+    switch (type) {
+        case "BOOL": return "bool";
+        case "USINT": return "uint8_t";
+        case "SINT": return "int8_t";
+        case "UINT": return "uint16_t";
+        case "INT": return "int16_t";
+        case "UDINT": return "uint32_t";
+        case "DINT": return "int32_t";
+        case "REAL": return "float";
+        case "LREAL": return "double";
+        case "BYTE": return "int8_t";
+        case "STRING": return "char";
+        default: //returning the type makes the function valid even if you insert a struct
+            return type;
+    }
+}
+
+function outputMember(type, name, arrays, comment) {
+    let out = "";
+    out += `    ${type} ${name}`
+
+    if (arrays.length > 0) {
+        for (let arr of arrays) {
+            if (arr > 0) {
+                out += `[${arr}]`
+            }
+        }
+    }
+    out += `;`
+
+    if (comment != "") out += ` //${comment}`;
+    out += `\n`;
+    return out;
+}
+
+function isStructType(name, fileLines) {
+    for (let line of fileLines) {
+        if (line.includes("STRUCT") && line.includes(":")) {
+            if (name == line.split(":")[0].trim()) return true;
+        }
+    }
+    return false;
+}
+
+function prepLines(lines) {
+    //remove stuff we dont want to look at
+    lines = lines.split("\r").join("");
+    lines = lines.split(";").join("");
+    lines = lines.split("{REDUND_UNREPLICABLE}").join("");
+    //now split with line endings
+    lines = lines.split("\n");
+    return lines;
+}
+
+function convertTyp2Struct(fileName) {
+
+    let fileLines = "";
+
+    fileLines = fs.readFileSync(`${fileName}`).toString();
+
+    fileLines = prepLines(fileLines);
+
+    let out = ``;
+    let structname = "";
+    let members = 0;
+    let cmd = "find_struct_enum";
+    let structs = [];
+    for (let line of fileLines) {
+
+        switch (cmd) {
+            case "find_struct_enum":
+                //analyze row check for struct, enum and directly derived types
+                let comment = line.split("(*");
+                if (comment.length > 1) {
+                    comment = comment[1].split("*)");
+                    comment = comment[0].trim();
+                } else comment = "";
+
+                line = line.split("(*")[0];
+                line = line.split(":");
+                for (let i = 0; i < line.length; i++) line[i] = line[i].trim();
+
+                if (line[1] == ("STRUCT")) {
+                    cmd = "read_struct";
+                    if (comment != "") out += "//" + comment + "\n";
+                    structname = line[0];
+                    out += `typedef struct ${structname}\n{\n`;
+                    structs.push({ name: structname, out: "", depends: [] });
+                }
+                else if (line[1] == ("")) {
+                    cmd = "read_enum";
+                    if (comment != "") out += "//" + comment + "\n";
+                    structname = line[0];
+                    out += `typedef enum ${structname}\n{\n`;
+                    members = 0;
+                    structs.push({ name: structname, out: "", depends: [] });
+                }
+                //"else" line[1] is not "" (enum) and not "STRUCT" then it have to be a derived type = do nothing
+                break;
+
+            case "read_enum":
+                if (line.includes(")")) {
+                    cmd = "find_struct_enum";
+                    if (members > 0) {
+                        out = out.slice(0, -2); //remove the last ,\n
+                        out += `\n`;
+                    }
+                    out += `\n} ${structname};\n\n`;
+                    structs[structs.length - 1].out = out;
+                    out = "";
+                }
+                else if (!line.includes("(")) {
+                    if (line.includes(":=")) {
+                        name = line.split(":=")[0].trim();
+                        let enumValue = line.split(":=")[1].trim();
+                        enumValue = parseInt(enumValue.split(",")[0].trim());
+                        out += `    ${name} = ${enumValue},\n`;
+                    }
+                    else {
+                        name = line.split(",")[0].trim();
+                        out += `    ${name},\n`;
+                    }
+                    members++;
+                }
+                break;
+
+            case "read_struct":
+                if (line.includes("END_STRUCT")) {
+                    cmd = "find_struct_enum";
+                    out += `\n} ${structname};\n\n`;
+                    structs[structs.length - 1].out = out;
+                    out = "";
+                }
+                else {
+                    let arraySize = 0;
+                    if (line.includes("ARRAY")) {
+                        let range = takeout(line, "[", "]")
+                        if (range != null) {
+                            let from = parseInt(range.split("..")[0].trim());
+                            let to = parseInt(range.split("..")[1].trim());
+                            arraySize = to - from + 1;
+                        }
+                    }
+                    if (line.includes(":")) {
+                        let name = line.split(":")[0].trim();
+                        let type = "";
+                        if (arraySize > 0) {
+                            type = line.split(":")[1].split("OF")[1].trim();
+                        }
+                        else {
+                            type = line.split(":")[1].trim();
+                        }
+                        let comment = "";
+                        if (type.includes("(*")) {
+                            comment = takeout(type, "(*", "*)");
+                            type = type.split("(*")[0].trim();
+                        }
+
+                        if (type.includes("STRING")) {
+                            let length = takeout(type, "[", "]");
+                            if (length != null) {
+                                out += outputMember("char", name, [arraySize, parseInt(length) + 1], comment);
+                            }
+                        }
+                        else if (isScalarType(type)) {
+                            stdtype = convertPlcType(type);
+                            out += outputMember(stdtype, name, [arraySize], comment);
+                        }
+                        else {
+                            structs[structs.length - 1].depends.push(type); // push before adding "struct "
+                            if (isStructType(type, fileLines)) {
+                                type = "struct " + type;
+                            }
+                            out += outputMember(type, name, [arraySize], comment);
+                        }
+                    }
+                }
+                break;
+        }
+    }
+
+    //sort the structs according to their dependencies
+    if (structs.length > 1) {
+        for (i = 0; i < structs.length; i++) {
+            let maxindex = -1;
+            for (let depend of structs[i].depends) {
+                for (j = 0; j < structs.length; j++) {
+                    if (structs[j].name == depend) {
+                        if (j > maxindex) maxindex = j;
+                    }
+                }
+            }
+            if (maxindex != -1) {
+                let tmpstructs = structs.splice(i, 1)[0];
+                structs.splice(maxindex + 1, 0, tmpstructs);
+            }
+        }
+    }
+
+    //output the sorted structures
+    out = "";
+    for (let struct of structs) {
+        out += struct.out;
+    }
+    return out;
+}
+
+
+
+/*********************** STRUCT INIT ************************** */
+
+
+var types = [];
+var infoId = 0;
+function infoChildren(children, parent, parentArray) {
+    let out = "";
+
+    if (Array.isArray(children)) {
+        for (let child of children) {
+
+            infoId++; // start by increasing to reserve 0 for top level structure
+
+            if (infoId > MAX_IDS) throw (`Too many infoId indexes needed. Max ${MAX_IDS} can be used.`);
+
+            child.attributes.info = "<infoId" + infoId + ">";
+
+            let arrayStr = "";
+            if (child.attributes.arraySize > 0) {
+                if (parentArray != "") {
+                    arrayStr = `${parentArray},${child.attributes.arraySize}`;
+                }
+                else {
+                    arrayStr = `${child.attributes.arraySize}`;
+                }
+            }
+            else {
+                arrayStr = `${parentArray}`;
+            }
+
+            function checkExosInfoCallParam(call) {
+                let area = call.split("(")[1].split(")")[0].trim();
+                if (area.length > MAX_AREA_NAME_LENGTH) throw (`Area name "${area}" longer than max (${MAX_AREA_NAME_LENGTH})`);
+                return call;
+            }
+
+            if (child.name == "variable" || child.name == "enum") {
+                if (parent == "") {
+                    if (child.attributes.arraySize > 0) {
+                        out += checkExosInfoCallParam(`        {EXOS_DATASET_BROWSE_NAME(${child.attributes.name}),{${parentArray}}},\n`);
+                        infoId++;
+                        child.attributes.info2 = "<infoId" + infoId + ">";
+                        out += checkExosInfoCallParam(`        {EXOS_DATASET_BROWSE_NAME(${child.attributes.name}[0]),{${arrayStr}}},\n`);
+                    }
+                    else {
+                        out += checkExosInfoCallParam(`        {EXOS_DATASET_BROWSE_NAME(${child.attributes.name}),{${arrayStr}}},\n`);
+                    }
+                }
+                else {
+                    if (child.attributes.arraySize > 0) {
+                        out += checkExosInfoCallParam(`        {EXOS_DATASET_BROWSE_NAME(${parent}.${child.attributes.name}),{${parentArray}}},\n`);
+                        infoId++;
+                        child.attributes.info2 = "<infoId" + infoId + ">";
+                        out += checkExosInfoCallParam(`        {EXOS_DATASET_BROWSE_NAME(${parent}.${child.attributes.name}[0]),{${arrayStr}}},\n`);
+                    }
+                    else {
+                        out += checkExosInfoCallParam(`        {EXOS_DATASET_BROWSE_NAME(${parent}.${child.attributes.name}),{${arrayStr}}},\n`);
+                    }
+                }
+            }
+            else if (child.name == "struct" && child.hasOwnProperty("children")) {
+                if (parent == "") {
+                    if (child.attributes.arraySize > 0) {
+                        out += checkExosInfoCallParam(`        {EXOS_DATASET_BROWSE_NAME(${child.attributes.name}),{${parentArray}}},\n`);
+                        infoId++;
+                        child.attributes.info2 = "<infoId" + infoId + ">";
+                        out += checkExosInfoCallParam(`        {EXOS_DATASET_BROWSE_NAME(${child.attributes.name}[0]),{${arrayStr}}},\n`);
+                        out += infoChildren(child.children, `${child.attributes.name}[0]`, arrayStr);
+                    }
+                    else {
+                        out += checkExosInfoCallParam(`        {EXOS_DATASET_BROWSE_NAME(${child.attributes.name}),{${arrayStr}}},\n`);
+                        out += infoChildren(child.children, child.attributes.name, arrayStr);
+                    }
+                }
+                else {
+                    if (child.attributes.arraySize > 0) {
+
+                        out += checkExosInfoCallParam(`        {EXOS_DATASET_BROWSE_NAME(${parent}.${child.attributes.name}),{${parentArray}}},\n`);
+                        infoId++;
+                        child.attributes.info2 = "<infoId" + infoId + ">";
+                        out += checkExosInfoCallParam(`        {EXOS_DATASET_BROWSE_NAME(${parent}.${child.attributes.name}[0]),{${arrayStr}}},\n`);
+                        out += infoChildren(child.children, `${parent}.${child.attributes.name}[0]`, arrayStr);
+
+                    }
+                    else {
+                        out += checkExosInfoCallParam(`        {EXOS_DATASET_BROWSE_NAME(${parent}.${child.attributes.name}),{${arrayStr}}},\n`);
+                        out += infoChildren(child.children, `${parent}.${child.attributes.name}`, arrayStr);
+                    }
+                }
+            }
+        }
+    }
+    return out;
+}
+
+// Generate a register function with INFO for each type 
+// Not used at the moment, enable be removing outcomment in function generateHeader:
+// out += generateStructRegister(typName, types.children);
+var generatedStructTypes = [];
+function generateStructRegister(typName, children) {
+    let out = "";
+
+    generatedStructTypes.push(typName);
+
+    out += `EXOS_HANDLE exos_registerType_${typName}(EXOS_HANDLE artefactHandle, ${typName} *data)\n{\n`;
+
+    out += `    info_t info[] = {\n`;
+    out += `        INFO(*data),\n`;
+    out += infoChildren(children, "", "");
+
+    out = out.slice(0, -2); //remove the last ,\n
+    out += `\n`;
+
+    out += `    };\n\n`;
+    out += `    exos_internal_calcOffsets(info, sizeof(info));\n`;
+    out += `    return exos_internal_registerType(artefactHandle, info, sizeof(info));\n`;
+
+    out += `}\n\n`;
+
+    if (Array.isArray(children)) {
+        for (let child of children) {
+            if (child.name == "struct" && child.hasOwnProperty("children") && !generatedStructTypes.includes(child.attributes.dataType)) {
+                out += generateStructRegister(child.attributes.dataType, child.children);
+            }
+        }
+    }
+    return out;
+}
+
+function generateHeader(fileName, typName, SG4Includes) {
+
+    nestingDepth = 0;
+    infoId = 0;
+
+    types = parseTypFile(fileName, typName);
+
+    types.attributes.info = "<infoId" + infoId + ">"; // top level
+    info = infoChildren(types.children, "", ""); // needs to be called before JSON.stringify to generate infoId
+
+    let out = "";
+    out = `/*Automatically generated header file from ${path.basename(fileName)}*/\n\n`;
+
+    out += `#ifndef _EXOS_COMP_${typName.toUpperCase()}_H_\n`;
+    out += `#define _EXOS_COMP_${typName.toUpperCase()}_H_\n\n`;
+    out += `#ifndef EXOS_INCLUDE_ONLY_DATATYPE\n`;
+    out += `#include "exos_api_internal.h"\n`;
+    out += `#endif\n\n`;
+
+    if (Array.isArray(SG4Includes)) {
+        out += `#if defined(_SG4) && !defined(EXOS_STATIC_INCLUDE)\n`;
+        for (let SG4Include of SG4Includes) {
+            out += `#include <${SG4Include}>\n`;
+        }
+        out += `#else\n`;
+    }
+    out += `#include <stddef.h>\n`;
+    out += `#include <stdint.h>\n`;
+    out += `#include <stdbool.h>\n\n`;
+
+    out += convertTyp2Struct(fileName);
+
+    if (Array.isArray(SG4Includes)) {
+        out += `#endif // _SG4 && !EXOS_STATIC_INCLUDE\n\n`;
+    }
+
+    let jsonConfig = JSON.stringify(types).split('"').join('\\"');
+    if (jsonConfig.length > MAX_CONFIG_LENGTH) throw (`JSON config (${jsonConfig.length} chars) is longer than maximum (${MAX_CONFIG_LENGTH}).`);
+
+    out += `#ifndef EXOS_INCLUDE_ONLY_DATATYPE\n`;
+    out += `#ifdef EXOS_STATIC_INCLUDE\n`;
+    out += `EXOS_ERROR_CODE exos_datamodel_connect_${typName.toLowerCase()}(exos_datamodel_handle_t *datamodel, exos_datamodel_event_cb datamodel_event_callback);\n`;
+    out += `#else\n`;
+    out += `const char config_${typName.toLowerCase()}[] = "${jsonConfig}";\n\n`; // one liner with escapes on "
+    //out += `const char config_${typName.toLowerCase()}[] = "${JSON.stringify(types,null,4).split('"').join('\\"').split('\n').join(' \\\n')}";\n\n`; // pretty print with escapes on " and \ for multiline string
+    //out += `const char config_${typName.toLowerCase()}[] = "${JSON.stringify(types,null,4)}";\n\n`; // pretty print without escapes (wont compile)
+
+    out += `/*Connect the ${typName} datamodel to the server*/\n`;
+    out += `EXOS_ERROR_CODE exos_datamodel_connect_${typName.toLowerCase()}(exos_datamodel_handle_t *datamodel, exos_datamodel_event_cb datamodel_event_callback)\n{\n`;
+    out += `    ${typName} data;\n`;
+    out += `    exos_dataset_info_t datasets[] = {\n`;
+    out += `        {EXOS_DATASET_BROWSE_NAME_INIT,{}},\n`;
+    out += info;
+    out = out.slice(0, -2); //remove the last ,\n
+    out += `\n`;
+    out += `    };\n\n`;
+
+
+    out += `    _exos_internal_calc_offsets(datasets,sizeof(datasets));\n\n`;
+
+    out += `    return _exos_internal_datamodel_connect(datamodel, config_${typName.toLowerCase()}, datasets, sizeof(datasets), datamodel_event_callback);\n`;
+    out += `}\n\n`;
+
+    //register function with INFO for each type: out += generateStructRegister(typName, types.children);
+    out += `#endif // EXOS_STATIC_INCLUDE\n`
+    out += `#endif // EXOS_INCLUDE_ONLY_DATATYPE\n`;
+    out += `#endif // _EXOS_COMP_${typName.toUpperCase()}_H_\n`
+
+    return out;
+}
+
+
+if (require.main === module) {
+
+    process.stdout.write(`exos_header version ${version}\n`);
+
+    if (process.argv.length > 3) {
+        let outPath = process.argv[4];
+        if (outPath == "" || outPath == undefined) {
+            outPath = ".";
+        }
+
+        let fileName = process.argv[2];
+        let structName = process.argv[3];
+
+        if (fs.existsSync(fileName)) {
+
+            try {
+
+                let out = generateHeader(fileName, structName);
+                fs.writeFileSync(`${outPath}/exos_${structName.toLowerCase()}.h`, out);
+                process.stdout.write(`${outPath}/exos_${structName.toLowerCase()}.h generated`);
+
+            } catch (error) {
+                process.stderr.write(error);
+            }
+
+        } else {
+            process.stderr.write(`file '${fileName}' not found.`);
+        }
+
+    }
+    else {
+        process.stderr.write("usage: ./exos_header.js <filename.typ> <structname> <header output path>\n");
+    }
+}
+
+module.exports = {
+    parseTypFile,
+    generateHeader,
+    convertPlcType,
+    isScalarType
+}